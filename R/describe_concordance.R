#' Compute and visualise measures of concordance between diagnostic criteria
#'
#' Computes pairwise concordance statistics between different operationalisations
#' of probable Parkinson’s disease dementia (PDD). Metrics include Cohen's Kappa,
#' Sensitivity, Positive Predictive Value (PPV), Specificity, Negative Predictive
#' Value (NPV), and Accuracy. Visual summaries are also generated.
#'
#' @param d0 A list containing PDD diagnostic results, as produced by
#' \code{diagnose_pdd_sample}.
#'
#' @returns A list with two components:
#' \describe{
#'   \item{\code{stats}}{A data frame summarising pairwise concordance statistics
#'   (e.g., Kappa, Accuracy, Sensitivity, Specificity, PPV, NPV).}
#'   \item{\code{plots}}{A list of ggplot2-based visualisations, including matrices
#'   of Cohen's Kappa, Accuracy (with significance tests against the No Information Rate),
#'   Sensitivity, and Specificity.}
#' }
#'
#' @examples
#' \dontrun{
#' p <- data_paths("data-raw")
#' data <- prepare_data(p)
#' pdd <- diagnose_pdd_sample(data)
#' concmats <- describe_concordance(pdd)
#' }
#' @export
describe_concordance <- function(d0) {
  # Get pairs of operationalisations:
  p <- crossing(predictor = d0$criteria$type, reference = d0$criteria$type)
  # Calculate Kappas:
  k <- lapply(seq_len(nrow(p)), function(i) {
    if (p[i, 1] == p[i, 2]) {
      list(kappa = 1)
    } else {
      d0$PDD |>
        filter(type %in% p[i, ]) |>
        pivot_wider(names_from = type, values_from = PDD, id_cols = id) |>
        select(-id) |>
        as.matrix() |>
        psych::cohen.kappa()
    }
  })
  # Calculate confusion matrixes:
  confmats <- lapply(seq_len(nrow(p)), function(i) {
    if (p[i, 1] == p[i, 2]) {
      NULL
    } else {
      d0$PDD |>
        filter(type %in% p[i, ]) |>
        pivot_wider(names_from = type, values_from = PDD, id_cols = id) |>
        select(all_of(unlist(p[i, ], use.names = FALSE))) |>
        mutate_all(\(x) 2 - as.numeric(x)) |> # re-scoring such that prevalence is calculated for PDD == 1
        table() |>
        caret::confusionMatrix()
    }
  })
  metrics <- names(confmats[[2]]$byClass)
  # Prepare a table with all statistics:
  # (check https://changjunlee.com/blogs/posts/4_confusion_mat_and_roc#interpreting-the-confusion-matrix
  # for a guide to interpretation)
  tab <- p |>
    mutate(
      # Estimate [95% CI] for Kappa & Accuracy:
      Kappa = sapply(seq_along(reference), function(i) {
        ifelse(
          test = reference[i] == predictor[i],
          yes  = "-",
          no   = do_summary(k[[i]]$confid[1, ], 2, "estCI")
        )
      }),
      Accuracy = sapply(seq_along(reference), function(i) {
        ifelse(
          test = reference[i] == predictor[i],
          yes = "1.00",
          no = do_summary(confmats[[i]]$overall[c("Accuracy", "AccuracyUpper", "AccuracyLower")], 2, "estCI")
        )
      }),
      # Raw values for Kappa & Accuracy (and NIR):
      Kappa_raw = sapply(seq_along(reference), function(i) {
        ifelse(
          test = reference[i] == predictor[i],
          yes = NA,
          no = k[[i]]$kappa
        )
      }),
      McnemarPValue = sapply(seq_along(reference), function(i) {
        ifelse(
          test = reference[i] == predictor[i],
          yes = NA,
          no = confmats[[i]]$overall["McnemarPValue"]
        )
      }),
      Accuracy_raw = sapply(seq_along(reference), function(i) {
        ifelse(
          test = reference[i] == predictor[i],
          yes = 1,
          no = confmats[[i]]$overall["Accuracy"]
        )
      }),
      NoInformationRate_raw = sapply(seq_along(reference), function(i) {
        ifelse(
          test = reference[i] == predictor[i],
          yes = NA,
          no = confmats[[i]]$overall["AccuracyNull"]
        )
      }),
      AccuracyPValue = sapply(seq_along(reference), function(i) {
        ifelse(
          test = reference[i] == predictor[i],
          yes = NA,
          no = confmats[[i]]$overall["AccuracyPValue"]
        )
      }),
      # All the other metrics:
      !!!set_names(rep(NA, length(metrics)), metrics),
      across(
        .cols = all_of(metrics),
        .fns = function(x) {
          sapply(seq_along(x), function(i) {
            ifelse(
              test = reference[i] == predictor[i],
              yes = NA,
              no = confmats[[i]]$byClass[cur_column()]
            )
          })
        }
      ),
      NULL
    )
  # Get order of the criteria by prevalence:
  ord <- data.frame(
    predictor = tab |>
      arrange(desc(Prevalence)) |>
      distinct(reference) |>
      pull()
  ) |>
    mutate(
      reference = rev(predictor),
      # Colours to separate operationalisations based on IADL criterion
      xcol = sapply(seq_along(predictor), function(i) {
        ifelse(
          test = subset(d0$criteria, type == predictor[i])$iadl == "faq",
          yes = "blue2",
          no = "black"
        )
      }),
      ycol = rev(xcol)
    )
  # Add order to the table:
  ordtab <- tab |>
    mutate(
      across(
        .cols = all_of(c("predictor", "reference")),
        .fns = \(x) factor(x, levels = ord[ , cur_column()], ordered = TRUE)
      ),
      across(
        .cols = all_of(c("Kappa_raw")),
        .fns  = function(x) case_when(
          as.numeric(predictor) < (nrow(ord) + 1 - as.numeric(reference)) ~ x,
          predictor == reference ~ 1,
          .default = NA
        )
      ),
      Accuracy_raw = if_else(predictor == reference, NA, Accuracy_raw),
      Accuracy_sig = if_else(AccuracyPValue < .05, "*", "")
    )
  # Kappa matrix:
  kappaplt <- ordtab |>
    ggplot() +
    aes(x = predictor, y = reference, fill = Kappa_raw) +
    geom_tile() +
    scale_fill_gradient2(high = "steelblue", na.value = "white") +
    labs(x = "Predictor", y = "Reference") +
    theme(
      axis.text.x = element_text(colour = if_else(ord$xcol == "black", "black", "red3"), angle = 66, hjust = 1),
      axis.text.y = element_text(colour = if_else(ord$ycol == "black", "black", "red3"))
    )
  # Accuracy matrix:
  E_NIR <- tab$NoInformationRate_raw |>
    unique() |>
    mean(na.rm = TRUE) # Expected Negative Information Rate
<<<<<<< HEAD
  accplt <- ordtab |>
=======
  accplt <-
    ordtab |>
    select(-Accuracy) |>
    rename("Accuracy" = "Accuracy_raw") |>
>>>>>>> 418fff47
    ggplot() +
    aes(x = predictor, y = reference, fill = Accuracy) +
    geom_tile() +
    geom_text(aes(label = Accuracy_sig)) +
    scale_fill_gradient2(low = "red4", high = "yellow4", midpoint = E_NIR, na.value = "white") +
    labs(x = "Predictor", y = "Reference") +
    theme(
      axis.text.x = element_text(colour = ord$xcol, angle = 66, hjust = 1),
      axis.text.y = element_text(colour = ord$ycol)
    )
  # Sensitivity matrix:
  sensplt <- ordtab |>
    ggplot() +
    aes(x = predictor, y = reference, fill = Sensitivity) +
    geom_tile() +
    scale_fill_gradient2(high = "green4", na.value = "white", midpoint = .5) +
    labs(x = "Predictor", y = "Reference") +
    theme(
      axis.text.x = element_text(colour = ord$xcol, angle = 66, hjust = 1),
      axis.text.y = element_text(colour = ord$ycol)
  )
  # Specificity matrix:
  specplt <- ordtab |>
    ggplot() +
    aes(x = predictor, y = reference, fill = Specificity) +
    geom_tile() +
    scale_fill_gradient2(high = "orange3", na.value = "white", midpoint = .5) +
    labs(x = "Predictor", y = "Reference") +
    theme(
      axis.text.x = element_text(colour = ord$xcol, angle = 66, hjust = 1),
      axis.text.y = element_text(colour = ord$ycol)
    )
  # Return it all:
  list(
    table = tab,
    plots = list(
      Kappa = kappaplt,
      Accuracy = accplt,
      Sensitivity = sensplt,
      Specificity = specplt
    )
  )
}<|MERGE_RESOLUTION|>--- conflicted
+++ resolved
@@ -180,14 +180,9 @@
   E_NIR <- tab$NoInformationRate_raw |>
     unique() |>
     mean(na.rm = TRUE) # Expected Negative Information Rate
-<<<<<<< HEAD
   accplt <- ordtab |>
-=======
-  accplt <-
-    ordtab |>
     select(-Accuracy) |>
     rename("Accuracy" = "Accuracy_raw") |>
->>>>>>> 418fff47
     ggplot() +
     aes(x = predictor, y = reference, fill = Accuracy) +
     geom_tile() +
