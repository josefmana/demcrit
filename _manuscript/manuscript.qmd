--- conflicted
+++ resolved
@@ -160,43 +160,9 @@
 
 To assess functional impairment, the Functional Activities Questionnaire (FAQ) [@bezdicek2016; @pfeffer1982] was administered. Additionally, neuropsychiatric status was evaluated using the Beck Depression Inventory-II (BDI-II) [@ciharova2020; @beck1996] and State-Trait Anxiety Inventory (STAI) [@spielberg1983; @mullner1980]. Psychotic symptoms were assessed through structured psychiatric interviews conducted by a trained psychiatrist.
 
-<<<<<<< HEAD
-## Theoretical and Empirical Estimands[^5]
-
-[^5]: **JM: Put most of it to Appendix.**
-
-*Following the framework proposed by Lundberg et al. (2021), this section connects our research objectives and their corresponding theoretical (i.e., targets of inference) and empirical (i.e., data-driven) estimands. The theoretical estimand refers to a unit-specific quantity defined over a target population and represents the ideal quantity that would address the research question under optimal conditions, such as access to complete population data or perfect experimental control. In contrast, the empirical estimand corresponds to the quantity that is actually computable using the available dataset, given real world constraints. In our study, the target population for all theoretical estimands is defined as individuals diagnosed with Parkinson’s disease (PD) who are potential candidates for deep brain stimulation (DBS) treatment.*
-
-*The theoretical estimand corresponding to the RO1 is the true prevalence of probable PDD in this population. Empirically, this is estimated by calculating the proportion of patients classified as having probable PDD according to each of the diagnostic criteria under consideration.*
-
-*For the RO2, the theoretical estimand is the variance in prevalence attributable to the diagnostic process itself—that is, the extent to which different sets of criteria yield differing prevalence estimates for the same population. This variability is empirically quantified by comparing the distribution of PDD classifications across criteria within the cohort.*
-
-*The RO3 concerns diagnostic concordance. Here, the theoretical estimand is a set of population-level contingency tables comparing PDD classifications assigned by each pair of diagnostic criteria, along with derived metrics such as sensitivity, specificity, and kappa coefficients. The corresponding empirical estimands are represented by matrices generated through pairwise Receiver Operating Characteristic (ROC) curve analyses that evaluate the discriminatory performance of each diagnostic set.*
-
-*Finally, for the RO4, the theoretical estimand is defined as the set of diagnostic components whose variation systematically alters the probability of a probable PDD diagnosis. This aspect of the study is exploratory in nature. Empirically, we assess the contribution of each diagnostic feature by examining how variations in operational definitions (e.g., domain-specific thresholds, criteria for functional impairment) influence the empirical estimands derived for the first three objectives. This allows us to identify the diagnostic elements most responsible for inter-criterion discrepancies. We approach this RO from an exploratory point of view and evaluate the importance of each PDD criteria component by observing change in empirical estimands for RO1-3 when stratified by different oprationalization decisions.*
-
-## Operationalization of Parkinson's Disease Dementia[^6]
-
-[^6]: **JM: Add a section with some logic (Cartezian product) to Appendix as well.**
-
-In this study, we applied three distinct sets of diagnostic criteria for **probable**[^7] PDD at Level I. The first set was based on the original framework [@dubois2007], which utilized the Mini-Mental State Examination (MMSE) as a global cognitive screening tool, supplemented by assessments of attention, executive function, visuospatial abilities, and memory. The second set of criteria was drawn from the recent call for change of dementia diagnostic guidelines [@kulisevsky2024], which advocate for more sensitive cognitive domain assessments in the context of Parkinson's disease (PD). This updated approach incorporated specific items from the Montreal Cognitive Assessment (MoCA) to better detect PD-related dementia. The third approach applied the Czech version of the shortened Montreal Cognitive Assessment (sMoCA) [@bezdicek2020], a time-efficient modification designed to ascertain whether equivalent cognitive impairments could be reliably identified using a reduced testing protocol. Lastly, the fourth approach followed the Level II battery protocol, which is commonly used in the evaluation of PD-MCI. **The Level II methodology, including the use of a regression-based normative scoring approach, has been detailed in a prior study [@bezdicek2017]. Refer to @tbl-criteria**[^8] to a summary of the components and scoring thresholds of each diagnostic criterion. All non-cognitive criteria of probable PDD (i.e., diagnosis of PD that developed before dementia and absence of Major Depression, delirium or other abnormalities that obscure diagnosis were established by an independent neurological and psychiatric assessments and held true for all patients in the sample).
-
-[^7]: **JM: We should unite the terminlogy. Most importantly, I reckon, we should differentiate between "probable PDD" (what is implied by meeting all the criteria within an operationalization) and "PDD" (the latent state of patient's cognition); and to use consistently the following trifecta - "criterion," "operationalization" and their "component".**
-
-[^8]: **JM: Placeholder until we make the table proper.**
-
-```{r}
-#| label: "tbl-criteria"
-
-gt::gt(crit)
-```
-
-\[Insert Table 1 here\]
-=======
 ## Diagnostic algorithms for probable Parkinson's Disease Dementia
 
 In this study, we applied three distinct sets of diagnostic algorithms for probable PDD at Level I. The first set was based on the original framework [@dubois2007], which utilized the Mini-Mental State Examination (MMSE) as a global cognitive screening tool, supplemented by assessments of attention, executive function, visuospatial abilities, and memory. The second set of algorithms was based on the recent call for change of dementia diagnostic guidelines [@kulisevsky2024], which advocates for more sensitive cognitive domain assessments in the context of PD. This updated approach incorporated specific items from the Montreal Cognitive Assessment (MoCA). The third approach applied the Czech version of the shortened Montreal Cognitive Assessment (sMoCA) [@bezdicek2020], a time-efficient modification designed to measure global cognitive performance using a reduced testing protocol that omits items providing redundant information. Lastly, the fourth approach followed the Level II protocol for diagnosis of PDD and Mild Cognitive Impairment in PD (PD-MCI) [@dubois2007; @litvan2012]. The Level II methodology, including the use of a regression-based normative scoring approach, has been detailed in a prior study [@bezdicek2017]. In this study, the thresholds for cognitive impairment at Level II were set at $z \leq -1.5$. All non-cognitive criteria of probable PDD (i.e., diagnosis of PD that developed before dementia and absence of Major Depression, delirium or other abnormalities that obscure diagnosis) held true for all patients in the sample according to the psychiatric and neurological examinations.
->>>>>>> c96d0eb1
 
 ```{r}
 #| label: "criteria-check"
@@ -230,23 +196,13 @@
 
 To address study objectives, we started by repeatedly assigning each patient the diagnosis of probable PDD based on each PDD algorithm listed in @tbl-crits (see also @tbl-algos) resulting in a `r sum(data$incl)` (patients) $\times$ `r sum(critnum)` (operationalizations) matrix where each cell indicates whether a patient (row) meets criteria for probable PDD according to an algorithm (column)^[**JM: This could and should be shared most likely, as long, as we anonymize properly. Let's ask Oto Mestek and the NPO team how and if is it possible.**]. PDD rate estimates were computed as $\frac{N_{PDD}}{N_{total}}$ separately for each algortihm. The predictive value of age and sex was then evaluated by fitting a set of logistic regressions, one for each algorithm for probable PDD, whereby the probable PDD was predicted by age, sex and their interaction.
 
-<<<<<<< HEAD
-To address RO2-4, a set of two class cross-tabulations with associated statistics was computed for each pair of operationalizations via the `confusionMatrix()` function from the R package *caret* [@kuhn2008]. For each pair of operationalizations, the analysis was repeated twice such that each variables of the pair served once as the reference and once as the predictor. Following measures were used to evaluate pairwise concordance between different operationalizations of PDD criteria: 1) Cohen's $\kappa$ with its 95% confidence interval (CI) computed via the `cohen.kappa()` function from the R package *psych* [@revelle2024]; 2) Accuracy (i.e., the proportion of correct predictions, both true positives and true negatives, among the total number of cases) with its 95% CI; 3) Sensitivity/Recall (i.e., the proportion of true positives); and 4) Specificity (i.e., the proportion of true negatives).[^9]
-
-[^9]: Unlike Cohen's $\kappa$, Accuracy, Sensitivity and Specificity are not symmetrical, i.e., their value depend on which variable is considered reference and which is considered predictor. Consequently, we report these values twice for each pair of operationalizations. Note that the Sensitivity of a reference/predictor pair corresponds to the Positive Predictive Value if their roles were reversed. The same relationship holds true between the Specificity and the Negative Predictive Value.
-=======
 Next, a set of two class cross-tabulations with associated statistics was computed for each pair of algorithms via the `confusionMatrix()` function from the R package *caret* [@kuhn2008]. For each pair of algorithms, the analysis was repeated twice such that each variable of the pair served once as the reference and once as the predictor. Following measures were used to evaluate pairwise concordance between different algorithms for probable PDD: 1) Cohen's $\kappa$ with its 95% confidence interval (CI) computed via the `cohen.kappa()` function from the R package *psych* [@revelle2024]; 2) Accuracy (i.e., the proportion of correct predictions, both true positives and true negatives, among the total number of cases) with its 95% CI; 3) Sensitivity/Recall (i.e., the proportion of true positives); and 4) Specificity (i.e., the proportion of true negatives).[^10]
 
 [^10]: Unlike Cohen's $\kappa$, Accuracy, Sensitivity and Specificity are not symmetrical, i.e., their value depends on which variable is considered reference and which is considered predictor. Consequently, we report these values twice for each pair of algorithms. Note that the Sensitivity of a reference/predictor pair corresponds to the Positive Predictive Value if their roles were reversed. The same relationship holds true between the Specificity and the Negative Predictive Value.
->>>>>>> c96d0eb1
 
 Finally, the No Information Rate (NIR) was calculated for each pair of algorithms. NIR is the accuracy that could be obtained by always predicting the majority class and in our case it is equivalent to the complement of the PDD rate estimate according to the reference algorithm. Accuracy of prediction was compared to the NIR via a one-sided Exact Binomial Test as implemented by the `binom.test()` R stats function. Reference/predictor pairs associated with p \< .05 were considered to show significantly better accuracy than NIR. In other words, for reference/predictor pairs associated with p \< .05, we conclude that knowing the probable PDD status according to the predictor algorithm helps to estimate the probable PDD status according to the reference algorithm and the two algorithms thus show substantial concordance.
 
-<<<<<<< HEAD
-Data wrangling and visualizations were done in the *tidyverse* package [@wickham2019] and tables were formatted in the *gt* package [@iannone2024]. All analyses were conducted with the R (version `r with(version, paste(major, minor, sep="."))`) software environment for statistical computing [@rsoft]. The software code supporting this article is available at <https://github.com/josefmana/DemCr1t.git>.[^10]
-=======
 Data wrangling and visualizations were done in the *tidyverse* package [@wickham2019] and tables were formatted in the *gt* package [@iannone2024]. All analyses were conducted within the R (version `r with(version, paste(major, minor, sep="."))`) software environment for statistical computing [@rsoft]. The software code supporting this article is available at <https://github.com/josefmana/DemCr1t.git>.[^11]
->>>>>>> c96d0eb1
 
 [^10]: **JM: Do not forget to make it public before submitted!**
 
@@ -280,15 +236,7 @@
 
 ## Sample Description
 
-<<<<<<< HEAD
-A total of `r sum(data$incl)` patients were included. Demographic and clinical characteristics of the sample are summarized in @tbl-desc. **...**[^11]
-
-[^11]: **JM: Give some brief impressions from the Table 2 here. E.g., evaluate sex proportion, age, (we are missing education for some reason) etc. with general PD population (e.g., from some meta-analysis). Maybe say a word or two about mean cognitive profile or its spread.**
-
-\[Insert Table 2 here\]
-=======
 A total of `r sum(data$incl)` patients were included. The sample included `r sex` men, with an average of `r age`, `r edu`, `r dur`, `r updrs_off` and `r updrs_on`. Cognitive characteristics of the sample are summarized in @tbl-desc.
->>>>>>> c96d0eb1
 
 ```{r}
 #| label: "tbl-desc"
@@ -297,17 +245,6 @@
 desc$gtable
 ```
 
-<<<<<<< HEAD
-## Prevalence Estimates
-
-Operationalization-wise prevalence estimates are presented in @tbl-prev. On average, estimated prevalence was `r do_summary(perc, 2, "M")`% (SD = `r do_summary(perc, 2, "SD")`, Md = `r do_summary(perc, 2, "Md")`, range `r do_summary(perc, 2, "minmax")`). Notably, the prevalence estimate was substantially lower when FAQ item 9 was used as a criterion of IADL deficit (M = `r do_summary(perc[grepl("FAQ 9", prev$table$IADL)], 2, "M")`%, SD = `r do_summary(perc[grepl("FAQ 9", prev$table$IADL)], 2, "SD")`, range `r do_summary(perc[grepl("FAQ 9", prev$table$IADL)], 2, "minmax")`) compared to using total FAQ score criterion (M = `r do_summary(perc[!grepl("FAQ 9", prev$table$IADL)], 2, "M")`%, SD = `r do_summary(perc[!grepl("FAQ 9", prev$table$IADL)], 2, "SD")`, range `r do_summary(perc[!grepl("FAQ 9", prev$table$IADL)], 2, "minmax")`) as demonstrated also in @fig-prev.[^12]
-
-[^12]: **JM: For oneself - work on the code here, it ain't good.**
-
-\[Insert Table 3 and Figure 1[^13] here\]
-
-[^13]: **JM: For thyself - add description.**
-=======
 \[Insert @tbl-desc here\]
 
 ## PDD Rate Estimates
@@ -315,7 +252,6 @@
 Algorithm-wise rate of PDD estimates are presented in @tbl-rates. On average, estimated PDD rate was `r rates_overall["M"]`% (SD = `r rates_overall["SD"]`, Md = `r rates_overall["Md"]`, range `r rates_overall["minmax"]`). Notably, the estimates were substantially lower when FAQ item 9 was used as a criterion of IADL deficit (M = `r rates_FAQ9["M"]`% SD = `r rates_FAQ9["SD"]`, Md = `r rates_FAQ9["Md"]`, range `r rates_FAQ9["minmax"]`) compared to using total FAQ score criterion (M = `r rates_FAQtot["M"]`% SD = `r rates_FAQtot["SD"]`, Md = `r rates_FAQtot["Md"]`, range `r rates_FAQtot["minmax"]`) as demonstrated also in @fig-prev. Neither age nor sex or their interaction (*p*s $\geq$ `r min_p`) reliably predicted probable PDD classification across algorithms (see @fig-data and @fig-pars).
 
 \[Insert @fig-prev here\]
->>>>>>> c96d0eb1
 
 ```{r}
 #| label: "fig-prev"
@@ -364,22 +300,11 @@
   )
 ```
 
-<<<<<<< HEAD
-Results of the analyses of prediction Accuracy, Cohen's $\kappa$, Sensitivity and Specificity are presented in @fig-acc, @fig-kappa, @fig-sens and @fig-spec respectively. Numerical results are available ... [^14]
-=======
 Results of the analyses of prediction Accuracy, Cohen's $\kappa$, Sensitivity and Specificity are presented in @fig-acc, @fig-kappa, @fig-sens and @fig-spec respectively. **Numerical results are available at ... [^15].** Generally, algorithms that employed the same operationalization of IADL deficit showed substantial pairwise concordance, however, algorithms that operationalized IADL deficit differently did not. Whereas among algorithms with identical IADL deficit operationalization, the agreement judged by Cohen's $\kappa$ was moderately high (operationalization by FAQ total score: $\kappa$ = `r kappa_sums["faq_tot"]`; operationalization by FAQ item 9: $\kappa$ = `r kappa_sums["faq_9"]`), among algorithms that differ in IADL deficit operationalization it was low ($\kappa$ = `r kappa_sums["cross"]`).
->>>>>>> c96d0eb1
 
 [^14]: **JM: ... as some kind of Supplementary Table, ideally html but Excel file would work as well.**
 
-
-<<<<<<< HEAD
-\[Insert Figure 2[^15] here\]
-
-[^15]: **JM: For thyself - add description.**
-=======
 \[Insert @fig-acc here\]
->>>>>>> c96d0eb1
 
 ```{r}
 #| label: "fig-acc"
