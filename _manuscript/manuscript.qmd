---
lang: en
title: "Updated Criteria for the Diagnostic Procedure for Parkinson’s Disease Dementia on Level I and their Validity in Deep Brain Stimulation Cohort"
shorttitle: "Parkinson's Disease Dementia Level I Criteria"
author:
  - name: Martina Mana
    corresponding: false
    orcid: "0009-0007-4665-3946"
    role:
      - Conceptualization
      - Data curation
      - Writing - original draft
    affiliations:
      - id: "1FM"
        name: "First Faculty of Medicine and General University Hospital in Prague, Charles University, Czech Republic"
        department: "Department of Neurology and Centre of Clinical Neuroscience"
  - name: Josef Mana
    corresponding: false
    orcid: "0000-0002-7817-3978" 
    email: "josef.mana@lf1.cuni.cz"
    role:
      - Conceptualization
      - Data curation
      - Investigation
      - Formal analysis
      - Software
      - Methodology
      - Project administration
      - Validation
      - Writing - original draft
    affiliations:
      - id: "1FM"
        name: "First Faculty of Medicine and General University Hospital in Prague, Charles University, Czech Republic"
        department: "Department of Neurology and Centre of Clinical Neuroscience"
  - name: Tereza Uhrova
    corresponding: false
    email: "tereza.uhrova@vfn.cz"
    role:
      - Investigation
    affiliations:
      - id: "1FM"
        name: "First Faculty of Medicine and General University Hospital in Prague, Charles University, Czech Republic"
        department: "Department of Neurology and Centre of Clinical Neuroscience"
  - name: Robert Jech
    corresponding: false
    orcid: "0000-0002-9732-8947"
    email: "jech@cesnet.cz"
    role:
      - Funding acquisition
      - Resources
      - Writing - review & editing
    affiliations:
      - id: "1FM"
        name: "First Faculty of Medicine and General University Hospital in Prague, Charles University, Czech Republic"
        department: "Department of Neurology and Centre of Clinical Neuroscience"
  - name: Ondrej Bezdicek
    corresponding: true
    orcid: "0000-0002-5108-0181"
    email: "ondrej.bezdicek@gmail.com"
    role:
      - Investigation
      - Data curation
      - Funding acquisition
      - Conceptualization
      - Project administration
      - Supervision
      - Writing - original draft
    affiliations:
      - id: "1FM"
        name: "First Faculty of Medicine and General University Hospital in Prague, Charles University, Czech Republic"
        department: "Department of Neurology and Centre of Clinical Neuroscience"
abstract: ""
keywords:
  - Parkinson’s disease
  - Parkinson's disease dementia
  - level I criteria
format:
 apaquarto-pdf:
   documentmode: man
   a4paper: true
   pdf-engine: lualatex
   floatsintext: false
   keep-tex: false
bibliography: references.bib
floatsintext: false
numbered-lines: false
suppress-title-page: false
warning: false
echo: false
---

```{r}
#| label: "import"

library(targets)
library(tidyverse)
library(gt)

upstore <- here::here(tar_config_get("store"))
tar_source(here::here("R"))
data <- tar_read(raw_data, store = upstore)
crit <- tar_read(pdd_data, store = upstore)$criteria
vars <- tar_read(variables, store = upstore)

```

# Introduction

Parkinson’s disease (PD) is a neurodegenerative disorder characterised by a progressive onset of motor symptoms, including rigidity, bradykinesia, postural instability and resting tremor. Beyond motor symptoms, patients routinely suffer from non-motor impairments [@postuma2015], such as cognitive decline. This decline might peak in Parkinson’s disease dementia (PDD) in a subset of patients [@meireles2012].

Despite its clinical relevance, the diagnosis of PDD remains complex. The original International Parkinson and Movement Disorder Society (MDS) diagnostic criteria [@dubois2007], first formalized in 2007, were heavily influenced by frameworks established primarily for Alzheimer’s disease (AD). Although these criteria provided a valuable initial foundation, they lacked the specificity required to capture the distinct pathophysiological and cognitive features of PD-related dementia [@emre2007; @yamashita2023].

To enhance diagnostic accuracy, the MDS introduced a two-level system for Parkinson’s disease dementia. Level I criteria are designed for clinical use, relying on brief cognitive assessments and clinical judgment. Level II criteria involve comprehensive neuropsychological testing across multiple domains, providing greater diagnostic detail for research or specialized settings [@emre2007].

One notable feature of the original Level I criteria was the provision of an algorithm that allowed for flexibility in test selection [@dubois2007]. Specifically, clinicians could choose between months reversed or seven backwards for attention assessment, lexical fluency or clock drawing for executive function evaluation. Moreover, the critaria included MMSE pentagons for evaluation of visuospatial ability, and three-word recall for memory assessment. Agreement across different criteria allows for the parallel computation of inter-rater reliability , which, in turn, facilitates the calculation of construct validity [@conway1995] further strengthening the diagnostic framework for PDD.

According to a recent metanalysis, the epidemiological estimates of PDD prevalence among individuals with PD vary widely, ranging from 14% to 55%, depending on methodological criteria employed [@sousa2022]. Moreover, factors such as patients` sex [@cereda2016], age and disease duration appear to modulate the risk of cognitive decline [@oh2016; @rana2012].

Currently, efforts are focused on refining the PDD diagnostic framework to improve its consistency and applicability in both research and clinical contexts [@kulisevsky2024].

<<<<<<< HEAD
The present study evaluates the diagnostic concordance between the original Level I PDD criteria, as established by the MDS Task Force [@emre2007; @dubois2007] and criteria inspired by the recent call for change [@kulisevsky2024] within a cohort of PD patients *selected for DBS*^[**JM: Not true, the cohort is of patients being considered for DBS, not selected for DBS.**]. Furthermore, both sets of criteria are compared to PDD diagnosed on Level II. The study aims to address following research objectives (RO): 1) to estimate the prevalence of PDD among patients considered for DBS (RO1), 2) to assess variability in PDD diagnosis depending on the diagnostic criteria applied (RO2), 3) to evaluate the diagnostic concordance between different sets of PDD criteria (RO3), and 4) to identify diagnostic components that contribute to variability in PDD classification across criteria (RO4). By addressing these objectives, this study seeks to validate the revised PDD criteria and evaluate their relevance in the context of DBS eligibility, thereby contributing to the refinement of cognitive assessment protocols in PD.

Suggestion: (MK) **(RO1) To estimate the prevalence of Parkinson’s disease dementia (PDD) and evaluate the diagnostic variability and concordance across different operationalizations of probable PDD. (RO2) To identify specific diagnostic components that contribute to variability in PDD classification across the applied criteria.**^[**JM:Nice! Let's state it this way.**]
=======
The present study evaluates the diagnostic concordance between the original Level I PDD criteria, as established by the MDS Task Force [@emre2007; @dubois2007] and criteria inspired by the recent call for change [@kulisevsky2024] within a cohort of PD patients considered for DBS. Furthermore, both sets of criteria are compared to PDD diagnosed on Level II. The study aims to address following research objectives (RO): (RO1) To estimate the prevalence of Parkinson’s disease dementia (PDD) and evaluate the diagnostic variability and concordance across different PDD criteria. (RO2) To identify specific diagnostic components that contribute to variability in PDD classification across the applied criteria.
>>>>>>> 49ff2bc3

# Methods

## Participants

```{r}
#| label: "dates"

continue <- all(!is.na(data$assdate))
stopifnot("Some assessment dates are missing" = continue)

dates <-
  sapply(
    c("min", "max"),
    function(f) {
      date <- do.call(f, list(data$assdate))
      paste(month(date, label = T, abbr = F), year(date))
    }
  )
```

This study retrospectively analyzed clinical data from a cohort of patients with PD at the General University Hospital in Prague. All patients were diagnosed with idiopathic PD by a movement disorder specialist according to the MDS Clinical Diagnostic Criteria for PD [@postuma2015]. Clinical records spanning `r dates["min"]` to `r dates["max"]` were examined. All participants underwent neuropsychological evaluation conducted by a trained clinical psychologist (OB) as part of standard preoperative cognitive assessments for DBS eligibility at the General University Hospital in Prague.

Ethical approval for the study protocol was obtained from the Ethics Committee of the General University Hospital in Prague. Informed consent was secured from all patients prior to their neuropsychological assessments, in adherence to ethical research guidelines.

## Neuropsychological Assessment

Cognitive performance was evaluated at both Level I (abbreviated assessment) and Level II (comprehensive assessment) according to the standard MDS neuropsychology battery for Parkinson's Disease Mild Cognitive Impairment (PD-MCI) [@litvan2012, @bezdicek2017]. Level I was assessed using the Mini-Mental State Examination (MMSE) [@stepankova2014; @folstein1975] and the Montreal Cognitive Assessment (MoCA) [@kopecek2016; @nasreddine2005]. The neuropsychological assessment at Level II covered five cognitive domains, each evaluated through specific tests as follows: attention and working memory assessed using Trail Making Test Part A (TMT-A) [@bezdicek2012; @reitan2004], and WAIS Digit Span Backward (WAIS DSB) [@wechsler1997]; executive function evaluated via Categorical Verbal Fluency (CF) [@benton1989][^1], and subtest from the Prague Stroop Test – Colors (PST-C) [@bezdicek2021]; language measured with the WAIS Similarities subtest [@wechsler1997], and the Boston Naming Test (BNT-60) [@kaplan1983]; memory examined using the Rey Auditory Verbal Learning Test (RAVLT) [@frydrychova2018; @rey1964][^2] for delayed recall, and the Brief Visual Memory Test–Revised (BVMTR) [@havlik2020; @benedict1997] for *delayed recall*[^3], or WAIS Family Pictures subtest [@wechsler1997] *including delayed recall and forced choice recognition*[^4]; visuospatial function assessed through the Judgment of Line Orientation Test (JoLO) [@benton1983], and Clock Drawing Test (CLOX) [@royall1998].

[^1]: **JM: This one instead - https://doi.org/10.14735/amcsnn2015292**

[^2]: **JM: Do not forget this - https://doi.org/10.1080/13825585.2013.865699**

[^3]: **JM: The same label is used for RAVLT-DR and BVMT-R-DR here, we should sort it out.**

[^4]: **JM: We did not use any recognition. Should tidy this section such that it includes only indexes used by our study.**

In addition to the core cognitive assessments, *tasks such as*[^5] the Clock Drawing Test (CDT) and Letter Fluency tasks were included to capture domain-specific impairments. The classification of Parkinson’s Disease Dementia (PDD) based on Level I criteria was determined using established scoring thresholds from the original criteria [@dubois2007] with corresponding MoCA equivalents.

[^5]: **JM: Stating such as "such as" are usually not appropritate in Methods section of a scientific study, because all methods should be reported exactly.**

To assess functional impairment, the Functional Activities Questionnaire (FAQ) [@bezdicek2016; @pfeffer1982] was administered. Additionally, neuropsychiatric status was evaluated using the Beck Depression Inventory-II (BDI-II) [@ciharova2020; @beck1996] and State-Trait Anxiety Inventory (STAI) [@spielberg1983; @mullner1980]. Psychotic symptoms were assessed through structured psychiatric interviews conducted by a trained psychiatrist.

<<<<<<< HEAD
## Diagnostic algorithms for probable Parkinson's Disease Dementia^[**JM: Add a section with some logic (Cartezian product) to Appendix as well.**]

In this study, we applied three distinct sets of diagnostic criteria for probable PDD at Level I. The first set was based on the original framework [@dubois2007], which utilized the Mini-Mental State Examination (MMSE) as a global cognitive screening tool, supplemented by assessments of attention, executive function, visuospatial abilities, and memory. The second set of criteria was based on the recent call for change of dementia diagnostic guidelines [@kulisevsky2024], which advocate for more sensitive cognitive domain assessments in the context of PD. This updated approach incorporated specific items from the Montreal Cognitive Assessment (MoCA). The third approach applied the Czech version of the shortened Montreal Cognitive Assessment (sMoCA) [@bezdicek2020], a time-efficient modification designed to measure global cognitive performance using a reduced testing protocol that omits items providing redundant information. Lastly, the fourth approach followed the Level II protocol for diagnosis of PDD and Mild Cognitive Impairment in PD (PD-MCI) [@dubois2007; @litvan2012]. The Level II methodology, including the use of a regression-based normative scoring approach, has been detailed in a prior study [@bezdicek2017]. In this study, the threshold for cognitive impairment at Level II was set at $z \leq -1.5$. All non-cognitive criteria of probable PDD (i.e., diagnosis of PD that developed before dementia and absence of Major Depression, delirium or other abnormalities that obscure diagnosis were established by an independent neurological and psychiatric assessments) held true for all patients in the sample according to the psychiatric and neurological examinations.
=======
## Theoretical and Empirical Estimands[^6]

[^6]: **JM: Put most of it to Appendix.**

*Following the framework proposed by Lundberg et al. (2021), this section connects our research objectives and their corresponding theoretical (i.e., targets of inference) and empirical (i.e., data-driven) estimands. The theoretical estimand refers to a unit-specific quantity defined over a target population and represents the ideal quantity that would address the research question under optimal conditions, such as access to complete population data or perfect experimental control. In contrast, the empirical estimand corresponds to the quantity that is actually computable using the available dataset, given real world constraints. In our study, the target population for all theoretical estimands is defined as individuals diagnosed with Parkinson’s disease (PD) who are potential candidates for deep brain stimulation (DBS) treatment.*

*The theoretical estimand corresponding to the RO1 is the true prevalence of probable PDD in this population. Empirically, this is estimated by calculating the proportion of patients classified as having probable PDD according to each of the diagnostic criteria under consideration.*

*For the RO2, the theoretical estimand is the variance in prevalence attributable to the diagnostic process itself—that is, the extent to which different sets of criteria yield differing prevalence estimates for the same population. This variability is empirically quantified by comparing the distribution of PDD classifications across criteria within the cohort.*

*The RO3 concerns diagnostic concordance. Here, the theoretical estimand is a set of population-level contingency tables comparing PDD classifications assigned by each pair of diagnostic criteria, along with derived metrics such as sensitivity, specificity, and kappa coefficients. The corresponding empirical estimands are represented by matrices generated through pairwise Receiver Operating Characteristic (ROC) curve analyses that evaluate the discriminatory performance of each diagnostic set.*

*Finally, for the RO4, the theoretical estimand is defined as the set of diagnostic components whose variation systematically alters the probability of a probable PDD diagnosis. This aspect of the study is exploratory in nature. Empirically, we assess the contribution of each diagnostic feature by examining how variations in operational definitions (e.g., domain-specific thresholds, criteria for functional impairment) influence the empirical estimands derived for the first three objectives. This allows us to identify the diagnostic elements most responsible for inter-criterion discrepancies. We approach this RO from an exploratory point of view and evaluate the importance of each PDD criteria component by observing change in empirical estimands for RO1-3 when stratified by different oprationalization decisions.*

## Operationalization of Parkinson's Disease Dementia[^7]

[^7]: **JM: Add a section with some logic (Cartezian product) to Appendix as well.**

In this study, we applied three distinct sets of diagnostic criteria for **probable**[^8] PDD at Level I. The first set was based on the original framework [@dubois2007], which utilized the Mini-Mental State Examination (MMSE) as a global cognitive screening tool, supplemented by assessments of attention, executive function, visuospatial abilities, and memory. The second set of criteria was drawn from the recent call for change of dementia diagnostic guidelines [@kulisevsky2024], which advocate for more sensitive cognitive domain assessments in the context of Parkinson's disease (PD). This updated approach incorporated specific items from the Montreal Cognitive Assessment (MoCA) to better detect PD-related dementia. The third approach applied the Czech version of the shortened Montreal Cognitive Assessment (sMoCA) [@bezdicek2020], a time-efficient modification designed to ascertain whether equivalent cognitive impairments could be reliably identified using a reduced testing protocol. Lastly, the fourth approach followed the Level II battery protocol, which is commonly used in the evaluation of PD-MCI. **The Level II methodology, including the use of a regression-based normative scoring approach, has been detailed in a prior study [@bezdicek2017]. Refer to @tbl-criteria**[^9] to a summary of the components and scoring thresholds of each diagnostic criterion. All non-cognitive criteria of probable PDD (i.e., diagnosis of PD that developed before dementia and absence of Major Depression, delirium or other abnormalities that obscure diagnosis were established by an independent neurological and psychiatric assessments and held true for all patients in the sample).

[^8]: **JM: We should unite the terminlogy. Most importantly, I reckon, we should differentiate between "probable PDD" (what is implied by meeting all the criteria within an operationalization) and "PDD" (the latent state of patient's cognition); and to use consistently the following trifecta - "criterion," "operationalization" and their "component".**

[^9]: **JM: Placeholder until we make the table proper.**
>>>>>>> 49ff2bc3

```{r}
#| label: "tbl-criteria"
#| tbl-cap: "Summary of probable PDD operationalizations compared in the study."

table_criteria(vars)
```

\[Insert Table 1 here\]

```{r}
#| label: "criteria-check"

critnum <-
  sapply(
    c("mmse", "moca", "smoca", "lvlII"),
    function(i)
      subset(crit, group == i) |>
      nrow()
  )

continue <- !any(critnum == 0)
stopifnot("Some criteria are missing" = continue)
```

For each of these diagnostic approaches, we applied two operationalization strategies based on deficits in Instrumental Activities of Daily Living (IADL). First, we utilized FAQ item 9, which approximates the pill questionnaire from the original criteria [@dubois2007] employing a cut-off score of 2 points or higher. Second, we applied the entire Functional Activities Questionnaire (FAQ) as suggested in the call for change [@kulisevsky2024], employing a cut-off score of 7 points or higher based on Czech normative data [@bezdicek2011]. These methodologies resulted in a total of `r sum(critnum)` algorithms, which were distributed across different diagnostic criteria: `r critnum["mmse"]` MMSE-based, `r critnum["moca"]` MoCA-based, `r critnum["smoca"]` sMoCA-based, and `r critnum["lvlII"]` based on the Level II battery (see @tbl-criteria and Appendix for the exact specification of each algorithm).

## Statistical Analyses

Following the framework proposed by Lundberg et al. (2021), in this study we explicitly connect our research objectives and their corresponding theoretical (i.e., targets of inference) and empirical (i.e., data-driven) estimands to statistical estimates. The theoretical estimand refers to a unit-specific quantity defined over a target population and represents the ideal quantity that would address the research question under optimal conditions, such as access to complete population data or perfect experimental control. In contrast, the empirical estimand corresponds to the quantity that is actually computable using the available dataset, given real world constraints. The full description of the study's estimands and their relation to our research objectives is presented in the Appendix (see @tbl-estimands).

To address study objectives, we started by repeatedly assigning each patient the diagnosis of probable PDD based on each PDD operationalization listed in @tbl-criteria resulting in a `r sum(data$incl)` (patients) $\times$ `r sum(critnum)` (operationalizations) matrix where each cell indicates whether a patient (row) meets criteria for probable PDD according to an operationalization (column). PDD prevalence estimates were then computed as $\frac{N_{PDD}}{N_{total}}$ separately for each operationalization to address RO1. The predictive value of age and sex was then evaluated by fitting a set of logistic regressions, one for each operationalization of probable PDD, whereby the probable PDD was predicted by age, sex and their interaction.

<<<<<<< HEAD
Next, a set of two class cross-tabulations with associated statistics was computed for each pair of operationalizations via the `confusionMatrix()` function from the R package *caret* [@kuhn2008]. For each pair of operationalizations, the analysis was repeated twice such that each variables of the pair served once as the reference and once as the predictor. Following measures were used to evaluate pairwise concordance between different operationalizations of PDD criteria: 1) Cohen's $\kappa$ with its 95% confidence interval (CI) computed via the `cohen.kappa()` function from the R package *psych* [@revelle2024]; 2) Accuracy (i.e., the proportion of correct predictions, both true positives and true negatives, among the total number of cases) with its 95% CI; 3) Sensitivity/Recall (i.e., the proportion of true positives); and 4) Specificity (i.e., the proportion of true negatives).[^4]
=======
To address RO2-4, a set of two class cross-tabulations with associated statistics was computed for each pair of operationalizations via the `confusionMatrix()` function from the R package *caret* [@kuhn2008]. For each pair of operationalizations, the analysis was repeated twice such that each variables of the pair served once as the reference and once as the predictor. Following measures were used to evaluate pairwise concordance between different operationalizations of PDD criteria: 1) Cohen's $\kappa$ with its 95% confidence interval (CI) computed via the `cohen.kappa()` function from the R package *psych* [@revelle2024]; 2) Accuracy (i.e., the proportion of correct predictions, both true positives and true negatives, among the total number of cases) with its 95% CI; 3) Sensitivity/Recall (i.e., the proportion of true positives); and 4) Specificity (i.e., the proportion of true negatives).[^10]
>>>>>>> 49ff2bc3

[^10]: Unlike Cohen's $\kappa$, Accuracy, Sensitivity and Specificity are not symmetrical, i.e., their value depend on which variable is considered reference and which is considered predictor. Consequently, we report these values twice for each pair of operationalizations. Note that the Sensitivity of a reference/predictor pair corresponds to the Positive Predictive Value if their roles were reversed. The same relationship holds true between the Specificity and the Negative Predictive Value.

Finally, the No Information Rate (NIR) was calculated for each pair of operationalizations. NIR is the accuracy that could be obtained by always predicting the majority class and in our case it is equivalent to the complement of the PDD prevalence estimate according to the reference operationalization. Accuracy of prediction was subsequently compared to the NIR via a one-sided Exact Binomial Test as implemented by the `binom.test()` R stats function. Reference/predictor pairs associated with p \< .05 were considered to show significantly better accuracy than NIR. In other word, for reference/predictor pairs associated with p \< .05, we conclude that knowing the probable PDD status according to the predictor operationalization helps to estimate the probable PDD status according to the reference operationalization and the two opeartionalizations thus show substantial concordance.

Data wrangling and visualizations were done in the *tidyverse* package [@wickham2019] and tables were formatted in the *gt* package [@iannone2024]. All analyses were conducted with the R (version `r with(version, paste(major, minor, sep="."))`) software environment for statistical computing [@rsoft]. The software code supporting this article is available at <https://github.com/josefmana/DemCr1t.git>.[^11]

[^11]: **JM: Do not forget to make it public before submitted!**

# Results

```{r}
#| label: "results"

desc <- tar_read(sample_description, store = upstore)
prev <- tar_read(prevalence_summaries, store = upstore)
conc <- tar_read(concordance_statistics, store = upstore)
perc <- prev$table$perc
```

## Sample Description

A total of `r sum(data$incl)` patients were included. Demographic and clinical characteristics of the sample are summarized in @tbl-desc. **...**[^12]

[^12]: **JM: Give some brief impressions from the Table 2 here. E.g., evaluate sex proportion, age, (we are missing education for some reason) etc. with general PD population (e.g., from some meta-analysis). Maybe say a word or two about mean cognitive profile or its spread.**

\[Insert Table 2 here\]

```{r}
#| label: "tbl-desc"
#| tbl-cap: "Demographic, clinical and cognitive characteristics of the sample."

desc$gtable
```

<<<<<<< HEAD
## PDD Rate Estimates

Operationalization-wise rate of PDD estimates are presented in @tbl-rates. On average, estimated PDD rate was `r do_summary(perc, 2, "M")`% (SD = `r do_summary(perc, 2, "SD")`, Md = `r do_summary(perc, 2, "Md")`, range `r do_summary(perc, 2, "minmax")`). Notably, the estimate was substantially lower when FAQ item 9 was used as a criterion of IADL deficit (M = `r do_summary(perc[grepl("FAQ 9", prev$table$IADL)], 2, "M")`%, SD = `r do_summary(perc[grepl("FAQ 9", prev$table$IADL)], 2, "SD")`, range `r do_summary(perc[grepl("FAQ 9", prev$table$IADL)], 2, "minmax")`) compared to using total FAQ score criterion (M = `r do_summary(perc[!grepl("FAQ 9", prev$table$IADL)], 2, "M")`%, SD = `r do_summary(perc[!grepl("FAQ 9", prev$table$IADL)], 2, "SD")`, range `r do_summary(perc[!grepl("FAQ 9", prev$table$IADL)], 2, "minmax")`) as demonstrated also in @fig-prev.[^7]
=======
## Prevalence Estimates

Operationalization-wise prevalence estimates are presented in @tbl-prev. On average, estimated prevalence was `r do_summary(perc, 2, "M")`% (SD = `r do_summary(perc, 2, "SD")`, Md = `r do_summary(perc, 2, "Md")`, range `r do_summary(perc, 2, "minmax")`). Notably, the prevalence estimate was substantially lower when FAQ item 9 was used as a criterion of IADL deficit (M = `r do_summary(perc[grepl("FAQ 9", prev$table$IADL)], 2, "M")`%, SD = `r do_summary(perc[grepl("FAQ 9", prev$table$IADL)], 2, "SD")`, range `r do_summary(perc[grepl("FAQ 9", prev$table$IADL)], 2, "minmax")`) compared to using total FAQ score criterion (M = `r do_summary(perc[!grepl("FAQ 9", prev$table$IADL)], 2, "M")`%, SD = `r do_summary(perc[!grepl("FAQ 9", prev$table$IADL)], 2, "SD")`, range `r do_summary(perc[!grepl("FAQ 9", prev$table$IADL)], 2, "minmax")`) as demonstrated also in @fig-prev.[^13]

[^13]: **JM: For oneself - work on the code here, it ain't good.**

\[Insert Table 3 and Figure 1[^14] here\]

[^14]: **JM: For thyself - add description.**
>>>>>>> 49ff2bc3

```{r}
#| label: "tbl-rates"
#| tbl-cap: "Estimates of the rate of probable PDD in the sample."

prev$gtables$rates
```

[^7]: **JM: For oneself - work on the code here, it ain't good.**

\[Insert Table 3 & Figure 1 here\]

```{r}
#| label: "fig-prev"
#| fig-cap: "Summary of the estimates of probable PDD rate across operationalizations under consideration. Vertical lines represent estimates arrived at by using sMoCA (dotted) or Level II (dashed) with FAQ item 9 (orange) or FAQ total score (blue) as criteria for probable PDD."

prev$plot
```

## Criteria Concordance

Results of the analyses of prediction Accuracy, Cohen's $\kappa$, Sensitivity and Specificity are presented in @fig-acc, @fig-kappa, @fig-sens and @fig-spec respectively. Numerical results are available ... [^15]

[^15]: **JM: ... as some kind of Supplementary Table, ideally html but Excel file would work as well.**

**In this section, we need to discuss among ourselves what and how to report such that the results give enough information, the most important information and are readable as well.**

\[Insert Figure 2[^16] here\]

[^16]: **JM: For thyself - add description.**

```{r}
#| label: "fig-acc"

conc$plots$Accuracy
```

# Discussion

This study evaluated the applicability and validity of diagnostic frameworks for diagnosing probable PDD within a cohort of patients considered for deep brain stimulation (DBS). Our results demonstrate that diagnostic outcomes are markedly influenced by the chosen type of operationalization, particularly in relation to the assessment of the cognitive domains and IADLs.

## Variability in Prevalence Estimates

One of the key findings of this study was the broad range of estimated PDD rate depending on the operationalization strategy. As seen in Table 3, the rate of PDD presence estimates varied from 2.00% to 16.75%, with the highest being derived from a combination of the sMoCA and the total FAQ score combination. When only FAQ item 9 was used to determine IADL deficits, the rate estimates were significantly lower (M = 3.09%, SD = 0.48), underscoring significant influence of functional assessment choice on diagnostic outcomes.

These findings are lower in comparison with previous research demonstrating wide variability in reported PDD rate among PD patients. For instance, retrospective study reported a PDD rate of 19.7% [@rana2012], while a clinical investigation by Aarsland et al. found even higher rate of around 30% [@aarsland2011]. A recent complex meta-analysis synthesizing global data placed the pooled rate at 26.30% [@sousa2022]. Compared to these estimates, our study reports generally lower prevalence rates, likely reflecting differences in sample characteristics, diagnostic criteria, and methodology.

Notably, our cohort consisted of patients being evaluated for DBS, a procedure typically reserved for individuals with relatively preserved cognitive function, which inherently biases against higher PDD prevalence rate. These comparisons emphasize that the observed lower prevalence in our sample is likely attributable to the preselection of cognitively intact individuals for DBS consideration, as well as to methodological variations such as the use of brief screening tool and differing IADL operationalizations.[^17]

[^17]: **Keep it?**

## Cognitive and Clinical Context [^18]

[^18]: **Keep this section?**

The relatively low prevalence of PDD across operationalizations may also reflect the relatively preserved cognitive profile of the DBS cohort, as evident in Table 2. The mean MoCA (M = 24.07, SD = 3.48) and MMSE (M = 26.69, SD = 2.22) scores suggest that on average the patients were functioning at a globally intact level. This likely reflects the pre-selection of cognitively preserved individuals for DBS, in line with standard eligibility criteria [@bronstein2011].

Memory performance, such as RAVLT and BVMTR delayed recall scores, also pointed to only mild deficits, particularly in domains central to the PDD vs. PD-MCI distinction. This aligns with previous findings that Level I criteria may overestimate dementia in patients with subtle impairments unless operational thresholds are rigorously defined [@aarsland2021; @bezdicek2016].

## Implications for DBS Eligibility and Clinical Practice

Our findings also bear direct implications for clinical decision-making, especially in the context of surgical candidacy for DBS. Given that PDD remains a contraindication for DBS, the observed diagnostic instability could result in disparate treatment decisions based solely on which cognitive criteria are employed. Thus, harmonization of assessment procedures and operational cutoffs is essential to ensure equitable access to surgical treatment while maintaining diagnostic rigor.

Further, our data support the use of multidimensional assessment strategies, such as Level II neuropsychological batteries or regression-based normative comparisons, as confirmatory tools in diagnostically ambiguous cases. These approaches may enhance diagnostic precision and mitigate the risks of both false positives and unjustified treatment exclusion.

## Constraints on generalizability

This study’s generalizability is limited by its retrospective design and the homogeneity of the DBS candidate cohort, which may not reflect broader PD populations with varying cognitive profiles. Additionally, reliance on Czech normative data may restrict international applicability, although it represents real-world clinical standards within the region [@simons2017].

## Future Directions

Future research should focus on prospective validation of updated Level I criteria against longitudinal functional outcomes and neurobiological markers. Additionally, the development of adaptive diagnostic algorithms that can integrate performance across cognitive, functional, and psychiatric domains may enhance diagnostic sensitivity while reducing the risk of over-classification.

# Conclusions

This study systematically investigated the application of multiple Level I diagnostic criteria for Parkinson’s disease dementia (PDD) within a cohort of patients considered for deep brain stimulation (DBS). The findings reveal substantial variability in prevalence estimates, strongly influenced by the choice of cognitive screening instruments and the operationalization of functional impairment. The divergence observed across operationalizations demonstrates the sensitivity of diagnostic outcomes to seemingly minor methodological choices.

The proposed revisions to the diagnostic framework [@kulisevsky2024] criteria offer enhanced sensitivity by leveraging MoCA-based components and broader IADL assessments, the use must be cautiously calibrated to prevent over-diagnosis in populations with mild or borderline cognitive deficits. Conversely, overly conservative criteria, such as reliance on pill questionnaire (i.e. FAQ item 9 equivalence) may fail to detect meaningful functional decline and thus under-identify true cases of probable PDD.

Ultimately, this study contributes to the improving landscape of PDD diagnostics by offering empirical evidence for the refinement of Level I criteria and reinforcing the value of psychometric rigor in clinical neuropsychology. Future work should extend this validation to longitudinal trajectories and integrate neurobiological correlates, ensuring that cognitive criteria remain both scientifically grounded and clinically actionable.

# References

# Appendix

## Derivation of the Algorithms Set

Both, the original PDD criteria [@dubois2007] and the call for their change [@kulisevsky2024] allow for several distinct combinations of test indexes to be used to define cognitive impairment. Consequently, in this study we derived all algorithms for probable PDD on Level I that are in line with published criteria. This procedure parallel the diagnostic algorithm outlined in Table 2 of @dubois2007. Specifically, in this study, we varied the exact specification of items 3-5 of this table (i.e., the measure of global cognitive impairment, the measure of the impact on ADLs and the measures of impaired cognition).

For each set of criteria (MMSE-based, MoCA-based, sMoCA-based and Level II) we first specified measures and then the thresholds for each measure used to define probable PDD. Wherever more than one option was present in either the choice of measure or the choice of threshold, we created an algorithm for each choice in turn. The final set of algorithms tested was arrived at by computing the Cartesian product of all possibilities provided by varying measures and thresholds. All combinations are presented in @tbl-algos.

For MMSE-based algorithms, the following sets of items served as the basis:

$Global = \{MMSE < 26\}$

$Attention = \{{Sevens\ backwards < 4}\}$

$Executive = \{{Clock\ drawing} < 2, {Lexical\ fluency\ (S)} < 10\}$

$Construction = \{Pentagons < 1\}$

$Memory = \{{Three{\text-}words\ recall} < 3\}$

$IADL = \{FAQ > 7, {FAQ\ (it. 9)} > 1\}$

The ensuing Cartesian product $Global \times Attention \times Executive \times Construction \times Memory \times IADL$ results in $1 \times 1 \times 2 \times 1 \times 1 \times 2 = 4$ MMSE-based algorithms for probable PDD.

For MoCA-based algorithms, the following sets of items served as the basis:

$Global = \{MoCA < 27\}$

$Attention = \{{Sevens\ backwards < 3}\}$

$Executive = \{{Clock\ drawing} < 2, {Clock\ drawing} < 3, {Lexical\ fluency\ (K)} < 11\}$

$Construction = \{Cube\ drawing < 1\}$

$Memory = \{Five{\text-}words\ recall < 1, Five{\text-}words\ recall < 2, Five{\text-}words\ recall < 3, Five{\text-}words\ recall < 4, Five{\text-}words\ recall < 5\}$

$Language = \{Abstraction < 2, Animal\ naming < 3\}$

$IADL = \{FAQ > 7, {FAQ\ (it. 9)} > 1\}$

Note that the additional language domain adds complexity to establishing a diagnostic algorithm because simply by adding it to the set, the number of potential algorithm doubles. Further complexity is added by the fact that there are so far no guidelines for selecting a diagnostic threshold for the Clock drawing and Five-words recall tests, both of which differ from their MMSE counterparts. Computing the Cartesian product $Global \times Attention \times Executive \times Construction \times Memory \times Language \times IADL$ yields $1 \times 1 \times 3 \times 1 \times 5 \times 2 \times 2 = 60$ distinct MoCA-based algorithms for probable PDD.

For sMoCA-based algorithms, the following sets of items served as the basis:

$Global = \{sMoCA < 13\}$

$IADL = \{FAQ > 7, {FAQ\ (it. 9)} > 1\}$

yielding $Global \times IADL$ yields $1 \times 2 = 2$ distinct sMoCA-based algorithms for probable PDD.

Finally, the Level II algorithms were based on the following sets of items:

$Attention = \{z(TMT\ A) < -1.5\ \cup z(WAIS\ DSB) < -1.5\}$

$Executive = \{z(CF\ A) < -1.5\ \cup z(PST\ C) < -1.5\}$

$Construction = \{z(JoLO) < -1.5\ \cup z(CLOXI) < -1.5\}$

$Memory = \{z(RAVLT\ DR) < -1.5\ \cup z(BVMTR\ DR) < -1.5\ \cup z(WMS\text-III\ Family\ Pictures) < -1.5\}$

$Language = \{z(WAIS\ Similarities) < -1.5 \ \cup z(BNT\ 60) < -1.5\}$

$IADL = \{FAQ > 7, {FAQ\ (it. 9)} > 1\}$

where $z()$ denotes calculation of age, sex and education adjusted z-score. This yields $1 \times 1 \times 1 \times 1 \times 1 \times 2 = 2$ distinct Level II algorithms for probable PDD in the current study.

```{r}
#| label: "tbl-algos"
#| tbl-cap: "Summary of all algortihms for probable PDD used in the study."

prev$gtables$algorithms
```

## Theoretical and Empirical Estimands

In this study, we follow the framework proposed by Lundberg et al. (2021) for specifying targets of inference (i.e., the estimands) in qunatitative science to increase transparency and connect our statistical evidence to relevant theory. @tbl-estimands contains verbal description of the components relating to each of our proclaimed research objectives and map them to the population quantity of interest (the theoretical estimand), data-dependent quantity that could be estimated (the empirical estimand) and quantities that are reported in the study (statistical estimates).

```{r}
#| label: "tbl-estimands"
#| tbl-cap: "Mapping between research objectives and quantities of interest in the current study."

table_estimands()
```

The RO1, to estimate the prevalence of PDD and evaluate the diagnostic variability and concordance across different operationalizations of probable PDD, was further subdivided into four distinct research objectives - to estimate the rate of PDD within PD (RO1.1), to estimated variability of this rate (RO1.2), to evaluate predictive value of demographic variables for probable PDD classification (RO1.3) and to evaluate concordance between different probable PDD operationalizations and criteria (RO1.4). Estimates relating to RO1.1 and RO1.3 cannot be safely generalized beyond a population of PD patients that are candidates for DBS due to the systematic differences between DBS candidates pool and general PD population (such as lower age of DBS candidates compared to the general PD population). On the other hand, the estimates relating to RO1.4 (and to a lesser degree to RO1.2) may not be substantially influenced by the sample at hand as the primary source of their variance comes from variability in measures employed (e.g., MMSE vs MoCA to assess global cognitive performance) rather than variability in subjects' performance. Assuming that there is no substantial Differential Item Functioning between DBS candidates and broader PD population, the estimates relating to RO1.4 can be cautiously generalized beyond the current sample.

Finally, for the RO2, the theoretical estimand is defined as the set of diagnostic components whose variation systematically alters the probability of a probable PDD diagnosis. This aspect of the study is exploratory in nature. Empirically, we assess the contribution of each diagnostic feature by examining how variations in operational definitions (e.g., domain-specific thresholds, criteria for functional impairment) influence the statistical estimates derived for the first objective. This allows us to identify the diagnostic elements most responsible for inter-operationalization discrepancies.

## Supplementary Presentation of Results

```{r}
#| label: "fig-kappa"

conc$plots$Kappa
```

```{r}
#| label: "fig-sens"

conc$plots$Sensitivity
```

```{r}
#| label: "fig-spec"

conc$plots$Specificity
```<|MERGE_RESOLUTION|>--- conflicted
+++ resolved
@@ -118,13 +118,7 @@
 
 Currently, efforts are focused on refining the PDD diagnostic framework to improve its consistency and applicability in both research and clinical contexts [@kulisevsky2024].
 
-<<<<<<< HEAD
-The present study evaluates the diagnostic concordance between the original Level I PDD criteria, as established by the MDS Task Force [@emre2007; @dubois2007] and criteria inspired by the recent call for change [@kulisevsky2024] within a cohort of PD patients *selected for DBS*^[**JM: Not true, the cohort is of patients being considered for DBS, not selected for DBS.**]. Furthermore, both sets of criteria are compared to PDD diagnosed on Level II. The study aims to address following research objectives (RO): 1) to estimate the prevalence of PDD among patients considered for DBS (RO1), 2) to assess variability in PDD diagnosis depending on the diagnostic criteria applied (RO2), 3) to evaluate the diagnostic concordance between different sets of PDD criteria (RO3), and 4) to identify diagnostic components that contribute to variability in PDD classification across criteria (RO4). By addressing these objectives, this study seeks to validate the revised PDD criteria and evaluate their relevance in the context of DBS eligibility, thereby contributing to the refinement of cognitive assessment protocols in PD.
-
-Suggestion: (MK) **(RO1) To estimate the prevalence of Parkinson’s disease dementia (PDD) and evaluate the diagnostic variability and concordance across different operationalizations of probable PDD. (RO2) To identify specific diagnostic components that contribute to variability in PDD classification across the applied criteria.**^[**JM:Nice! Let's state it this way.**]
-=======
 The present study evaluates the diagnostic concordance between the original Level I PDD criteria, as established by the MDS Task Force [@emre2007; @dubois2007] and criteria inspired by the recent call for change [@kulisevsky2024] within a cohort of PD patients considered for DBS. Furthermore, both sets of criteria are compared to PDD diagnosed on Level II. The study aims to address following research objectives (RO): (RO1) To estimate the prevalence of Parkinson’s disease dementia (PDD) and evaluate the diagnostic variability and concordance across different PDD criteria. (RO2) To identify specific diagnostic components that contribute to variability in PDD classification across the applied criteria.
->>>>>>> 49ff2bc3
 
 # Methods
 
@@ -168,35 +162,9 @@
 
 To assess functional impairment, the Functional Activities Questionnaire (FAQ) [@bezdicek2016; @pfeffer1982] was administered. Additionally, neuropsychiatric status was evaluated using the Beck Depression Inventory-II (BDI-II) [@ciharova2020; @beck1996] and State-Trait Anxiety Inventory (STAI) [@spielberg1983; @mullner1980]. Psychotic symptoms were assessed through structured psychiatric interviews conducted by a trained psychiatrist.
 
-<<<<<<< HEAD
-## Diagnostic algorithms for probable Parkinson's Disease Dementia^[**JM: Add a section with some logic (Cartezian product) to Appendix as well.**]
+## Diagnostic algorithms for probable Parkinson's Disease Dementia
 
 In this study, we applied three distinct sets of diagnostic criteria for probable PDD at Level I. The first set was based on the original framework [@dubois2007], which utilized the Mini-Mental State Examination (MMSE) as a global cognitive screening tool, supplemented by assessments of attention, executive function, visuospatial abilities, and memory. The second set of criteria was based on the recent call for change of dementia diagnostic guidelines [@kulisevsky2024], which advocate for more sensitive cognitive domain assessments in the context of PD. This updated approach incorporated specific items from the Montreal Cognitive Assessment (MoCA). The third approach applied the Czech version of the shortened Montreal Cognitive Assessment (sMoCA) [@bezdicek2020], a time-efficient modification designed to measure global cognitive performance using a reduced testing protocol that omits items providing redundant information. Lastly, the fourth approach followed the Level II protocol for diagnosis of PDD and Mild Cognitive Impairment in PD (PD-MCI) [@dubois2007; @litvan2012]. The Level II methodology, including the use of a regression-based normative scoring approach, has been detailed in a prior study [@bezdicek2017]. In this study, the threshold for cognitive impairment at Level II was set at $z \leq -1.5$. All non-cognitive criteria of probable PDD (i.e., diagnosis of PD that developed before dementia and absence of Major Depression, delirium or other abnormalities that obscure diagnosis were established by an independent neurological and psychiatric assessments) held true for all patients in the sample according to the psychiatric and neurological examinations.
-=======
-## Theoretical and Empirical Estimands[^6]
-
-[^6]: **JM: Put most of it to Appendix.**
-
-*Following the framework proposed by Lundberg et al. (2021), this section connects our research objectives and their corresponding theoretical (i.e., targets of inference) and empirical (i.e., data-driven) estimands. The theoretical estimand refers to a unit-specific quantity defined over a target population and represents the ideal quantity that would address the research question under optimal conditions, such as access to complete population data or perfect experimental control. In contrast, the empirical estimand corresponds to the quantity that is actually computable using the available dataset, given real world constraints. In our study, the target population for all theoretical estimands is defined as individuals diagnosed with Parkinson’s disease (PD) who are potential candidates for deep brain stimulation (DBS) treatment.*
-
-*The theoretical estimand corresponding to the RO1 is the true prevalence of probable PDD in this population. Empirically, this is estimated by calculating the proportion of patients classified as having probable PDD according to each of the diagnostic criteria under consideration.*
-
-*For the RO2, the theoretical estimand is the variance in prevalence attributable to the diagnostic process itself—that is, the extent to which different sets of criteria yield differing prevalence estimates for the same population. This variability is empirically quantified by comparing the distribution of PDD classifications across criteria within the cohort.*
-
-*The RO3 concerns diagnostic concordance. Here, the theoretical estimand is a set of population-level contingency tables comparing PDD classifications assigned by each pair of diagnostic criteria, along with derived metrics such as sensitivity, specificity, and kappa coefficients. The corresponding empirical estimands are represented by matrices generated through pairwise Receiver Operating Characteristic (ROC) curve analyses that evaluate the discriminatory performance of each diagnostic set.*
-
-*Finally, for the RO4, the theoretical estimand is defined as the set of diagnostic components whose variation systematically alters the probability of a probable PDD diagnosis. This aspect of the study is exploratory in nature. Empirically, we assess the contribution of each diagnostic feature by examining how variations in operational definitions (e.g., domain-specific thresholds, criteria for functional impairment) influence the empirical estimands derived for the first three objectives. This allows us to identify the diagnostic elements most responsible for inter-criterion discrepancies. We approach this RO from an exploratory point of view and evaluate the importance of each PDD criteria component by observing change in empirical estimands for RO1-3 when stratified by different oprationalization decisions.*
-
-## Operationalization of Parkinson's Disease Dementia[^7]
-
-[^7]: **JM: Add a section with some logic (Cartezian product) to Appendix as well.**
-
-In this study, we applied three distinct sets of diagnostic criteria for **probable**[^8] PDD at Level I. The first set was based on the original framework [@dubois2007], which utilized the Mini-Mental State Examination (MMSE) as a global cognitive screening tool, supplemented by assessments of attention, executive function, visuospatial abilities, and memory. The second set of criteria was drawn from the recent call for change of dementia diagnostic guidelines [@kulisevsky2024], which advocate for more sensitive cognitive domain assessments in the context of Parkinson's disease (PD). This updated approach incorporated specific items from the Montreal Cognitive Assessment (MoCA) to better detect PD-related dementia. The third approach applied the Czech version of the shortened Montreal Cognitive Assessment (sMoCA) [@bezdicek2020], a time-efficient modification designed to ascertain whether equivalent cognitive impairments could be reliably identified using a reduced testing protocol. Lastly, the fourth approach followed the Level II battery protocol, which is commonly used in the evaluation of PD-MCI. **The Level II methodology, including the use of a regression-based normative scoring approach, has been detailed in a prior study [@bezdicek2017]. Refer to @tbl-criteria**[^9] to a summary of the components and scoring thresholds of each diagnostic criterion. All non-cognitive criteria of probable PDD (i.e., diagnosis of PD that developed before dementia and absence of Major Depression, delirium or other abnormalities that obscure diagnosis were established by an independent neurological and psychiatric assessments and held true for all patients in the sample).
-
-[^8]: **JM: We should unite the terminlogy. Most importantly, I reckon, we should differentiate between "probable PDD" (what is implied by meeting all the criteria within an operationalization) and "PDD" (the latent state of patient's cognition); and to use consistently the following trifecta - "criterion," "operationalization" and their "component".**
-
-[^9]: **JM: Placeholder until we make the table proper.**
->>>>>>> 49ff2bc3
 
 ```{r}
 #| label: "tbl-criteria"
@@ -230,11 +198,7 @@
 
 To address study objectives, we started by repeatedly assigning each patient the diagnosis of probable PDD based on each PDD operationalization listed in @tbl-criteria resulting in a `r sum(data$incl)` (patients) $\times$ `r sum(critnum)` (operationalizations) matrix where each cell indicates whether a patient (row) meets criteria for probable PDD according to an operationalization (column). PDD prevalence estimates were then computed as $\frac{N_{PDD}}{N_{total}}$ separately for each operationalization to address RO1. The predictive value of age and sex was then evaluated by fitting a set of logistic regressions, one for each operationalization of probable PDD, whereby the probable PDD was predicted by age, sex and their interaction.
 
-<<<<<<< HEAD
-Next, a set of two class cross-tabulations with associated statistics was computed for each pair of operationalizations via the `confusionMatrix()` function from the R package *caret* [@kuhn2008]. For each pair of operationalizations, the analysis was repeated twice such that each variables of the pair served once as the reference and once as the predictor. Following measures were used to evaluate pairwise concordance between different operationalizations of PDD criteria: 1) Cohen's $\kappa$ with its 95% confidence interval (CI) computed via the `cohen.kappa()` function from the R package *psych* [@revelle2024]; 2) Accuracy (i.e., the proportion of correct predictions, both true positives and true negatives, among the total number of cases) with its 95% CI; 3) Sensitivity/Recall (i.e., the proportion of true positives); and 4) Specificity (i.e., the proportion of true negatives).[^4]
-=======
-To address RO2-4, a set of two class cross-tabulations with associated statistics was computed for each pair of operationalizations via the `confusionMatrix()` function from the R package *caret* [@kuhn2008]. For each pair of operationalizations, the analysis was repeated twice such that each variables of the pair served once as the reference and once as the predictor. Following measures were used to evaluate pairwise concordance between different operationalizations of PDD criteria: 1) Cohen's $\kappa$ with its 95% confidence interval (CI) computed via the `cohen.kappa()` function from the R package *psych* [@revelle2024]; 2) Accuracy (i.e., the proportion of correct predictions, both true positives and true negatives, among the total number of cases) with its 95% CI; 3) Sensitivity/Recall (i.e., the proportion of true positives); and 4) Specificity (i.e., the proportion of true negatives).[^10]
->>>>>>> 49ff2bc3
+Next, a set of two class cross-tabulations with associated statistics was computed for each pair of operationalizations via the `confusionMatrix()` function from the R package *caret* [@kuhn2008]. For each pair of operationalizations, the analysis was repeated twice such that each variables of the pair served once as the reference and once as the predictor. Following measures were used to evaluate pairwise concordance between different operationalizations of PDD criteria: 1) Cohen's $\kappa$ with its 95% confidence interval (CI) computed via the `cohen.kappa()` function from the R package *psych* [@revelle2024]; 2) Accuracy (i.e., the proportion of correct predictions, both true positives and true negatives, among the total number of cases) with its 95% CI; 3) Sensitivity/Recall (i.e., the proportion of true positives); and 4) Specificity (i.e., the proportion of true negatives).[^10]
 
 [^10]: Unlike Cohen's $\kappa$, Accuracy, Sensitivity and Specificity are not symmetrical, i.e., their value depend on which variable is considered reference and which is considered predictor. Consequently, we report these values twice for each pair of operationalizations. Note that the Sensitivity of a reference/predictor pair corresponds to the Positive Predictive Value if their roles were reversed. The same relationship holds true between the Specificity and the Negative Predictive Value.
 
@@ -270,21 +234,9 @@
 desc$gtable
 ```
 
-<<<<<<< HEAD
 ## PDD Rate Estimates
 
 Operationalization-wise rate of PDD estimates are presented in @tbl-rates. On average, estimated PDD rate was `r do_summary(perc, 2, "M")`% (SD = `r do_summary(perc, 2, "SD")`, Md = `r do_summary(perc, 2, "Md")`, range `r do_summary(perc, 2, "minmax")`). Notably, the estimate was substantially lower when FAQ item 9 was used as a criterion of IADL deficit (M = `r do_summary(perc[grepl("FAQ 9", prev$table$IADL)], 2, "M")`%, SD = `r do_summary(perc[grepl("FAQ 9", prev$table$IADL)], 2, "SD")`, range `r do_summary(perc[grepl("FAQ 9", prev$table$IADL)], 2, "minmax")`) compared to using total FAQ score criterion (M = `r do_summary(perc[!grepl("FAQ 9", prev$table$IADL)], 2, "M")`%, SD = `r do_summary(perc[!grepl("FAQ 9", prev$table$IADL)], 2, "SD")`, range `r do_summary(perc[!grepl("FAQ 9", prev$table$IADL)], 2, "minmax")`) as demonstrated also in @fig-prev.[^7]
-=======
-## Prevalence Estimates
-
-Operationalization-wise prevalence estimates are presented in @tbl-prev. On average, estimated prevalence was `r do_summary(perc, 2, "M")`% (SD = `r do_summary(perc, 2, "SD")`, Md = `r do_summary(perc, 2, "Md")`, range `r do_summary(perc, 2, "minmax")`). Notably, the prevalence estimate was substantially lower when FAQ item 9 was used as a criterion of IADL deficit (M = `r do_summary(perc[grepl("FAQ 9", prev$table$IADL)], 2, "M")`%, SD = `r do_summary(perc[grepl("FAQ 9", prev$table$IADL)], 2, "SD")`, range `r do_summary(perc[grepl("FAQ 9", prev$table$IADL)], 2, "minmax")`) compared to using total FAQ score criterion (M = `r do_summary(perc[!grepl("FAQ 9", prev$table$IADL)], 2, "M")`%, SD = `r do_summary(perc[!grepl("FAQ 9", prev$table$IADL)], 2, "SD")`, range `r do_summary(perc[!grepl("FAQ 9", prev$table$IADL)], 2, "minmax")`) as demonstrated also in @fig-prev.[^13]
-
-[^13]: **JM: For oneself - work on the code here, it ain't good.**
-
-\[Insert Table 3 and Figure 1[^14] here\]
-
-[^14]: **JM: For thyself - add description.**
->>>>>>> 49ff2bc3
 
 ```{r}
 #| label: "tbl-rates"
